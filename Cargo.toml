--- conflicted
+++ resolved
@@ -4,9 +4,8 @@
 edition = "2021"
 
 [dependencies]
-<<<<<<< HEAD
 # Runtime
-tokio = { version = "1.19.2", features = ["macros", "rt-multi-thread"] }
+tokio = { version = "1.20.0", features = ["macros", "rt-multi-thread"] }
 
 # Serde
 serde = { version = "1.0.139", features = ["derive"] }
@@ -14,13 +13,10 @@
 
 # Database
 deadpool-postgres = "0.10.2"
-=======
-tokio = { version = "1.20.0", features = ["macros", "rt-multi-thread"] }
->>>>>>> d91c9b6a
 tokio-postgres = { version = "0.7.6", features = ["with-serde_json-1"] }
 postgres-types = { version = "0.2.3", features = ["derive", "array-impls"] }
 
-# Http
+# Https
 surf = { version = "2.3.2", features = ["curl-client"] }
 hyper = { version = "0.14.20", features = ["full"] }
 
